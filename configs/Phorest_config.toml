--- conflicted
+++ resolved
@@ -37,30 +37,19 @@
 
 # --- Data Buffer Settings ---
 [Buffer]
-<<<<<<< HEAD
-image_buffer_size = 10              # Maximum number of images to keep in the data directory
-=======
+
 image_buffer_size = 50              # Maximum number of images to keep in the data directory
->>>>>>> 132ebbd9
+
 
 # --- Camera Settings ---
 [Camera]
 camera = true                       # Enable or disable camera usage
-<<<<<<< HEAD
 camera_type = "hawkeye"             # Type of camera: "dummy", "argus", "tis", "logitech", "hawkeye"
 camera_id = 0                       # Camera device ID
 camera_exposure = 50              # Camera exposure setting
 # camera_brightness = 60            # Example: alternate brightness setting
 # camera_contrast = 40              # Example: alternate contrast setting
 camera_transform = "NONE"           # Image transformation: "NONE", "ROTATE_90", "ROTATE_180", "ROTATE_270", "HORIZONTAL_FLIP", "VERTICAL_FLIP"
-=======
-camera_type = "tis"                 # Type of camera: "dummy", "argus", "tis", "logitech"
-camera_id = 8                       # Camera device ID
-camera_exposure = 400                # Camera exposure setting
-# camera_brightness = 170           # Example: alternate brightness setting
-# camera_contrast = 40              # Example: alternate contrast setting
-camera_transform = "NONE"     # Image transformation: "NONE", "ROTATE_90", "ROTATE_180", "ROTATE_270", "HORIZONTAL_FLIP", "VERTICAL_FLIP"
->>>>>>> 132ebbd9
 
 # --- Temperature Sensor Settings ---
 [Temperature]
