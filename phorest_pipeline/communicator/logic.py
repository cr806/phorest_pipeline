--- conflicted
+++ resolved
@@ -57,255 +57,6 @@
     return not_transmitted_indices
 
 
-<<<<<<< HEAD
-def save_results_json_as_csv(processed_entries: list[dict], csv_path: Path) -> None:
-    logger.info(f"Parsing results JSON to CSV and saving to {csv_path}")
-
-    if not processed_entries:
-        logger.info("No processed entries provided for CSV conversion. Skipping.")
-        # Ensure an empty CSV is created or old one is cleared if no data
-        try:
-            pd.DataFrame().to_csv(csv_path, index=False)
-            logger.info(f"Created/cleared empty CSV at {csv_path}")
-        except Exception as e:
-            logger.error(f"Failed to create/clear CSV at {csv_path}: {e}")
-        return
-
-    headers = []
-    records = []
-    for entry in processed_entries:
-        # Extract the image_timestamp once per entry
-        timestamp = entry.get("image_timestamp", None)
-
-        if ENABLE_THERMOCOUPLE:
-            # Extract the temperature sensor data once per entry
-            temp_sensors = entry.get("temperature_readings", {}).keys()
-            temp_dict = {}
-            for sensor in temp_sensors:
-                temp_dict[f"temperature_{sensor.lower().replace(' ', '_')}"] = entry.get(
-                    "temperature_readings", {}
-                ).get(sensor, None)
-
-        if ENABLE_CAMERA:
-            if not headers:
-                try:
-                    if len(entry["image_analysis"]) < 2:
-                        logger.warning(
-                            "Expected at least two items in 'image_analysis'. Using first item."
-                        )
-                        continue
-                    target_dictionary = entry["image_analysis"][1]
-                    headers = list(target_dictionary.keys())
-                except (IndexError, KeyError) as e:
-                    logger.error(
-                        f"Error accessing data: {e}: {processed_entries = } {target_dictionary = }"
-                    )
-            # Iterate through each item in the "image_analysis" list
-            for analysis_item in entry.get("image_analysis", []):
-                # We are interested in elements that have "ROI-label" as a key
-                if "ROI-label" in analysis_item:
-                    image_dict = {}
-
-                    image_dict["timestamp"] = timestamp
-
-                    for field in headers:
-                        value = analysis_item.get(field)
-                        if isinstance(value, dict):
-                            # It's a dictionary so pull out "Mean"
-                            value = value.get("Mean")
-                        image_dict[field] = value
-
-                    if ENABLE_THERMOCOUPLE:
-                        image_dict.update(temp_dict)
-
-                    records.append(image_dict)
-        else:
-            if ENABLE_THERMOCOUPLE:
-                if not timestamp:
-                    temp_dict["timestamp"] = entry.get("temperature_timestamp", None)
-                records.append(temp_dict)
-
-    # Create the DataFrame
-    df = pd.DataFrame(records)
-    try:
-        with lock_and_manage_file(csv_path):
-            df.to_csv(csv_path, index=False)
-            logger.info(f"Successfully saved CSV to {csv_path} (under lock).")
-    except Exception as e:
-        logger.error(f"Failed to save CSV file under lock at {csv_path}: {e}", exc_info=True)
-
-
-def save_plot_of_results(csv_path: Path, image_path: Path) -> None:
-    logger.info(f"Generating chart of results and saving to {image_path}")
-
-    if not csv_path.exists() or csv_path.stat().st_size == 0:
-        logger.warning(
-            f"CSV file for plotting not found or is empty at {csv_path}. Skipping plot generation."
-        )
-        # Ensure previous plot is cleared or not generated
-        if image_path.exists():
-            try:
-                image_path.unlink()
-                logger.info(f"Removed old plot image: {image_path.name}")
-            except OSError as e:
-                logger.error(f"Failed to remove old plot image {image_path.name}: {e}")
-        return
-
-    # Load the CSV data for plotting
-    data = pd.read_csv(csv_path)
-
-    if data.empty:
-        logger.warning("No data in CSV after loading. Skipping plot generation.")
-        if image_path.exists():
-            try:
-                image_path.unlink()
-                logger.info(f"Removed old plot image: {image_path.name}")
-            except OSError as e:
-                logger.error(f"Failed to remove old plot image {image_path.name}: {e}")
-        return
-
-    # Convert timestamp column to datetime objects for plotting
-    data["timestamp"] = pd.to_datetime(data["timestamp"])
-
-    fig, ax = plt.subplots(2, 1, figsize=(14, 8), sharex=True)
-
-    # Format x-axis as time
-    formatter = mdates.DateFormatter("%H:%M:%S")
-    ax[1].xaxis.set_major_formatter(formatter)
-    plt.setp(ax[1].xaxis.get_majorticklabels(), rotation=45, ha="right")  # Rotate for readability
-
-    if ENABLE_CAMERA:
-        if "Analysis-method" in data.columns and not data["Analysis-method"].empty:
-            analysis_method = data["Analysis-method"].unique()[0]
-
-            value_to_plot = {
-                "max_intensity": "max_intensity",
-                "centre": "centre",
-                "gaussian": "mu",
-                "fano": "resonance",
-            }
-
-            plot_col_name = value_to_plot.get(analysis_method)
-            if plot_col_name and plot_col_name in data.columns:
-                ROIs_to_plot = data["ROI-label"].unique()
-                if ROIs_to_plot.size == 0:
-                    logger.warning("No ROI-labels found in the data.")
-                else:
-                    for ROI in ROIs_to_plot:
-                        temp_df = data[data["ROI-label"] == ROI]
-                        if temp_df.empty:
-                            logger.warning(f"No data found for ROI-label: {ROI}")
-                            continue
-                        ax[0].plot(
-                            # list(range(temp_df["timestamp"].size)),
-                            temp_df["timestamp"],
-                            temp_df[plot_col_name],
-                            label=ROI,
-                        )
-            else:
-                logger.warning(
-                    f"Column to plot '{plot_col_name}' not found for analysis method '{analysis_method}'. Skipping camera plot."
-                )
-        else:
-            logger.warning("No 'Analysis-method' column found in data. Skipping camera plot.")
-    else:
-        logger.info("Camera not enabled. Skipping image analysis plot.")
-
-    if ENABLE_THERMOCOUPLE:
-        temp_sensors_to_plot = [t for t in data.columns if "temperature" in t]
-        if temp_sensors_to_plot:
-            for temp_sensor in temp_sensors_to_plot:
-                if temp_sensor in data.columns:
-                    ax[1].plot(
-                        # list(range(temp_df["timestamp"].size)),
-                        temp_df["timestamp"],
-                        temp_df[temp_sensor],
-                        label=temp_sensor,
-                    )
-                else:
-                    logger.warning(
-                        f"Temperature sensor '{temp_sensor}' not found in data. Skipping plot for this sensor."
-                    )
-            ax[1].legend(loc="upper left")
-        else:
-            logger.warning("No temperature sensors found in data. Skipping temperature plot.")
-    else:
-        logger.info("Thermocouple not enabled. Skipping temperature plot.")
-
-    ax[0].set_ylabel("Mean pixel value")
-    ax[1].set_ylabel("Temperature (°C)")
-    ax[1].set_xlabel("Time")
-
-
-    if len(ROIs_to_plot) < 50:
-        ax[0].legend(loc="upper left", ncols=5)
-
-    fig.tight_layout()
-    try:
-        with lock_and_manage_file(image_path):
-            plt.savefig(image_path, dpi=300)
-            logger.info(f"Chart saved to {image_path} (under lock).")
-    except Exception as e:
-        logger.error(f"Failed to save plot under lock at {image_path}: {e}", exc_info=True)
-    finally:
-        plt.close(fig)
-
-
-def communicate_results(processed_entries: list[dict], results_data: list[dict]) -> None:
-    """Simulate communication of results to a CSV file."""
-
-    if not processed_entries:
-        logger.info("No processed entries to communicate. Skipping CSV/plot generation.")
-        return
-
-    csv_path = Path(RESULTS_DIR, CSV_FILENAME)
-    image_path = Path(RESULTS_DIR, RESULTS_IMAGE)
-
-    try:
-        save_results_json_as_csv(processed_entries, csv_path)
-        save_plot_of_results(csv_path, image_path)
-    except Exception as e:
-        logger.error(f"Error during CSV/Plot generation: {e}", exc_info=True)
-        return
-
-    # --- Update the results JSON to mark entries as transmitted ---
-    # Need to load the manifest again under lock *just* before modifying and saving
-    # to ensure we have the most up-to-date version and don't overwrite changes
-    # from the processor that might have occurred between the initial load and now.
-
-    logger.info("Attempting to update processing_results.json to mark entries as transmitted.")
-    try:
-        indices_to_mark_transmitted = find_not_transmitted_entries_indices(results_data)
-
-        # Load the latest version of the results file under lock
-        current_results_data_for_update = load_metadata_with_lock(RESULTS_DIR, RESULTS_FILENAME)
-
-        # Apply updates to the new data
-        for idx_in_original_list in indices_to_mark_transmitted:
-            if 0 <= idx_in_original_list < len(current_results_data_for_update):
-                current_results_data_for_update[idx_in_original_list]["data_transmitted"] = True
-            else:
-                logger.warning(
-                    f"Attempted to mark non-existent entry at index {idx_in_original_list} as transmitted. Data inconsistency?"
-                )
-
-        # Save the entire updated manifest back under lock
-        save_metadata_with_lock(RESULTS_DIR, RESULTS_FILENAME, current_results_data_for_update)
-        logger.info(
-            "Successfully marked processed entries as transmitted in processing_results.json."
-        )
-
-    except Exception as e:
-        logger.error(
-            f"CRITICAL ERROR: Failed to update processing_results.json to mark transmitted entries: {e}",
-            exc_info=True,
-        )
-        # TODO: This is a critical failure. The system will retry but these entries won't be marked.
-        #       Consider a FATAL_ERROR state for the communicator if this persists.
-
-
-=======
->>>>>>> cec14e05
 def perform_communication(current_state: CommunicatorState) -> CommunicatorState:
     """State machine logic for the communicator."""
     next_state = current_state
